--- conflicted
+++ resolved
@@ -1,16 +1,10 @@
 [build-system]
-<<<<<<< HEAD
-    build-backend = "setuptools.build_meta"
-    requires      = ["setuptools>=61.0"]
-=======
     build-backend = "poetry.core.masonry.api"
     requires      = ["poetry-core"]
->>>>>>> e53ff7b8
 
 [project]
     authors = [{name = "Noah Jenner", email = "noah.jenner@proton.me"}]
     classifiers = [
-<<<<<<< HEAD
         "Development Status :: 3 - Alpha",
         "Environment :: Console",
         "Intended Audience :: End Users/Desktop",
@@ -28,27 +22,6 @@
     requires-python = ">=3.10"
     version = "0.0.1"
 
-    [project.urls]
-        "Bug Tracker" = "https://github.com/Eutropios/WarMAC/issues"
-        "Homepage"    = "https://github.com/Eutropios/WarMAC"
-
-[tool.mypy]
-    python_version = "3.10"
-    strict         = true
-
-[tool.ruff]
-    ignore = ["ANN101", "ERA001"]
-=======
-        "License :: OSI Approved :: MIT License",
-        "Operating System :: OS Independent",
-        "Programming Language :: Python :: 3",
-    ]
-    description = "Warframe Market Average Calculator"
-    name = "WarMAC_Eutropios"
-    readme = "README.md"
-    requires-python = ">=3.9"
-    version = "0.0.1"
-
 [project.urls]
     "Bug Tracker" = "https://github.com/Eutropios/WarMAC/issues"
     "Homepage"    = "https://github.com/Eutropios/WarMAC"
@@ -64,14 +37,11 @@
     python = "^3.11"
 
 [tool.mypy]
-    python_version = "3.9"
-
-[[tool.mypy.overrides]]
-    module = "_arguments.py"
+    python_version = "3.10"
+    strict         = true
 
 [tool.ruff]
-    ignore = ["ANN101", "UP007"]
->>>>>>> e53ff7b8
+    ignore = ["ANN101", "ERA001"]
     line-length = 88
     select = [
         "A",
@@ -103,26 +73,16 @@
         "S112",
         "SIM",
         "TID",
-<<<<<<< HEAD
         "UP",
         "W",
     ]
     show-fixes = true
 
-    [tool.ruff.pycodestyle]
-        max-doc-length = 72
-
-    [tool.ruff.pydocstyle]
-        convention = "pep257"
-=======
-        "TRY",
-        "UP",
-        "W",
-    ]
+[tool.ruff.pycodestyle]
+    max-doc-length = 72
 
 [tool.ruff.pydocstyle]
     convention = "pep257"
->>>>>>> e53ff7b8
 
 [tool.black]
     exclude = '''
